<<<<<<< HEAD
name: Airflow + Flake8 + Tests
=======
name: CI - Docker Compose Lint and Test
>>>>>>> fa05bd00

on:
  push:
    branches:
      - dev
      - 'test*'
  pull_request:
    branches:
      - main

jobs:
<<<<<<< HEAD
  lint-and-test:  
=======
  airflow-tests:
>>>>>>> fa05bd00
    runs-on: ubuntu-latest

    services:
      postgres:
        image: postgres:13
        env:
          POSTGRES_USER: airflow
          POSTGRES_PASSWORD: airflow
          POSTGRES_DB: airflow
        ports:
          - 5432:5432
        options: >-
          --health-cmd="pg_isready -U airflow"
          --health-interval=10s
          --health-timeout=5s
          --health-retries=5

    steps:
<<<<<<< HEAD
      - name: Checkout code
        uses: actions/checkout@v3

      - name: Set up Python environment
        uses: actions/setup-python@v4
        with:
          python-version: '3.10'

      - name: Install dependencies
        run: |
          python -m pip install --upgrade pip
          if [ -f api/requirements.txt ]; then
            pip install -r api/requirements.txt
          else
            pip install apache-airflow pytest flake8
          fi

      - name: List working directory contents
        run: |
          echo "Current directory: $(pwd)"
          echo "Directory contents:"
          ls -la

      - name: Create required directories
        run: |
          mkdir -p dags tests scripts data processed
          if [ -d scripts ]; then
            chmod +x scripts/*.py || echo "No scripts to make executable or permission denied"
          fi

      - name: Run Flake8 linting
        run: flake8 dags scripts tests --max-line-length=79 --ignore=E203,W503 || echo "Linting issues found but continuing"

      - name: Create Docker Compose test configuration
        run: |
          echo "Creating docker-compose-test.yml file..."
          cat > docker-compose-test.yml <<EOL
          services:
            postgres:
              image: postgres:13
              environment:
                POSTGRES_USER: airflow
                POSTGRES_PASSWORD: airflow
                POSTGRES_DB: airflow
              healthcheck:
                test: ["CMD", "pg_isready", "-U", "airflow"]
                interval: 5s
                retries: 5

            airflow:
              image: apache/airflow:2.7.1
              command: standalone
              depends_on:
                - postgres
              volumes:
                - ./dags:/opt/airflow/dags
                - ./tests:/opt/airflow/tests
                - ./scripts:/opt/airflow/scripts
                - ./data:/opt/airflow/data
                - ./processed:/opt/airflow/processed
              environment:
                - AIRFLOW__CORE__EXECUTOR=LocalExecutor
                - AIRFLOW__DATABASE__SQL_ALCHEMY_CONN=postgresql+psycopg2://airflow:airflow@postgres/airflow
                - AIRFLOW__CORE__LOAD_EXAMPLES=False
                - AIRFLOW__CORE__DAGS_FOLDER=/opt/airflow/dags
                - AIRFLOW__WEBSERVER__EXPOSE_CONFIG=True
                - AIRFLOW__CORE__LOAD_DEFAULT_CONNECTIONS=False
                - AIRFLOW__SCHEDULER__DAG_DIR_LIST_INTERVAL=30
                - AIRFLOW__CORE__LOGGING_LEVEL=INFO
          EOL

      - name: Verify Docker installation
        run: |
          docker --version
          docker compose version

      - name: Start Docker Compose
        run: |
          echo "Starting Docker Compose services..."
          docker compose -f docker-compose-test.yml up -d
          docker ps -a

      - name: Wait for services to be ready
        run: |
          echo "Waiting for Airflow to be ready..."
          sleep 30
          max_attempts=15
          attempt=1
          while [ $attempt -le $max_attempts ]; do
            echo "Attempt $attempt/$max_attempts: Checking if Airflow is ready..."
            if docker compose -f docker-compose-test.yml exec -T airflow airflow db check > /dev/null 2>&1; then
              echo "Airflow is ready!"
              break
            fi
            echo "Airflow is not ready yet. Waiting..."
            sleep 10
            attempt=$((attempt+1))
          done

          if [ $attempt -gt $max_attempts ]; then
            echo "Airflow failed to become ready in time. Check logs."
            docker compose -f docker-compose-test.yml logs airflow
            exit 1
          fi

      - name: Initialize Airflow
        run: |
          docker compose -f docker-compose-test.yml exec -T airflow airflow db init
          docker compose -f docker-compose-test.yml exec -T airflow airflow users create \
            -r Admin -u admin -p admin -e admin@example.com -f admin -l admin
          docker compose -f docker-compose-test.yml exec -T airflow airflow pools set stock_data_pool 5 "Pool for stock data tasks"

          echo "Making scripts executable inside container..."
          docker compose -f docker-compose-test.yml exec -T airflow bash -c "chmod +x /opt/airflow/scripts/*.py || echo 'Skipping chmod due to permission'"

          echo "Installing pytest inside container..."
          docker compose -f docker-compose-test.yml exec -T airflow bash -c "pip install --user pytest || echo 'Failed to install pytest'"

      - name: Run tests
        run: |
          echo "Running tests..."
          docker compose -f docker-compose-test.yml exec -T airflow bash -c "~/.local/bin/pytest tests/test_data_collection_dag.py -v || echo 'Test execution failed'"

      - name: Show Airflow logs in case of failure
        if: failure()
        run: |
          echo "Showing logs due to failure..."
          docker compose -f docker-compose-test.yml logs airflow
          docker compose -f docker-compose-test.yml exec -T airflow ls -la /opt/airflow/dags || echo "Failed to list DAGs"
          docker compose -f docker-compose-test.yml exec -T airflow ls -la /opt/airflow/scripts || echo "Failed to list Scripts"

      - name: Shutdown Docker Compose
        if: always()
        run: |
          docker compose -f docker-compose-test.yml down
=======
      - name: Checkout repository
        uses: actions/checkout@v3

      - name: Set up Docker Compose
        run: |
          docker-compose up -d --build

      - name: Wait for Airflow to be ready
        run: |
          echo "Waiting for services to initialize..."
          sleep 30  # adjust based on startup time

      - name: Run tests inside airflow-scheduler
        run: |
          docker-compose exec -T airflow-scheduler pytest tests/

      - name: Lint inside airflow-scheduler
        run: |
          docker-compose exec -T airflow-scheduler flake8 .
>>>>>>> fa05bd00
<|MERGE_RESOLUTION|>--- conflicted
+++ resolved
@@ -1,8 +1,4 @@
-<<<<<<< HEAD
 name: Airflow + Flake8 + Tests
-=======
-name: CI - Docker Compose Lint and Test
->>>>>>> fa05bd00
 
 on:
   push:
@@ -14,11 +10,7 @@
       - main
 
 jobs:
-<<<<<<< HEAD
   lint-and-test:  
-=======
-  airflow-tests:
->>>>>>> fa05bd00
     runs-on: ubuntu-latest
 
     services:
@@ -37,7 +29,6 @@
           --health-retries=5
 
     steps:
-<<<<<<< HEAD
       - name: Checkout code
         uses: actions/checkout@v3
 
@@ -99,14 +90,14 @@
                 - ./data:/opt/airflow/data
                 - ./processed:/opt/airflow/processed
               environment:
-                - AIRFLOW__CORE__EXECUTOR=LocalExecutor
-                - AIRFLOW__DATABASE__SQL_ALCHEMY_CONN=postgresql+psycopg2://airflow:airflow@postgres/airflow
-                - AIRFLOW__CORE__LOAD_EXAMPLES=False
-                - AIRFLOW__CORE__DAGS_FOLDER=/opt/airflow/dags
-                - AIRFLOW__WEBSERVER__EXPOSE_CONFIG=True
-                - AIRFLOW__CORE__LOAD_DEFAULT_CONNECTIONS=False
-                - AIRFLOW__SCHEDULER__DAG_DIR_LIST_INTERVAL=30
-                - AIRFLOW__CORE__LOGGING_LEVEL=INFO
+                - AIRFLOW_CORE_EXECUTOR=LocalExecutor
+                - AIRFLOW_DATABASE_SQL_ALCHEMY_CONN=postgresql+psycopg2://airflow:airflow@postgres/airflow
+                - AIRFLOW_CORE_LOAD_EXAMPLES=False
+                - AIRFLOW_CORE_DAGS_FOLDER=/opt/airflow/dags
+                - AIRFLOW_WEBSERVER_EXPOSE_CONFIG=True
+                - AIRFLOW_CORE_LOAD_DEFAULT_CONNECTIONS=False
+                - AIRFLOW_SCHEDULER_DAG_DIR_LIST_INTERVAL=30
+                - AIRFLOW_CORE_LOGGING_LEVEL=INFO
           EOL
 
       - name: Verify Docker installation
@@ -172,25 +163,4 @@
       - name: Shutdown Docker Compose
         if: always()
         run: |
-          docker compose -f docker-compose-test.yml down
-=======
-      - name: Checkout repository
-        uses: actions/checkout@v3
-
-      - name: Set up Docker Compose
-        run: |
-          docker-compose up -d --build
-
-      - name: Wait for Airflow to be ready
-        run: |
-          echo "Waiting for services to initialize..."
-          sleep 30  # adjust based on startup time
-
-      - name: Run tests inside airflow-scheduler
-        run: |
-          docker-compose exec -T airflow-scheduler pytest tests/
-
-      - name: Lint inside airflow-scheduler
-        run: |
-          docker-compose exec -T airflow-scheduler flake8 .
->>>>>>> fa05bd00
+          docker compose -f docker-compose-test.yml down